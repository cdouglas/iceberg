/*
 * Licensed to the Apache Software Foundation (ASF) under one
 * or more contributor license agreements.  See the NOTICE file
 * distributed with this work for additional information
 * regarding copyright ownership.  The ASF licenses this file
 * to you under the Apache License, Version 2.0 (the
 * "License"); you may not use this file except in compliance
 * with the License.  You may obtain a copy of the License at
 *
 *   http://www.apache.org/licenses/LICENSE-2.0
 *
 * Unless required by applicable law or agreed to in writing,
 * software distributed under the License is distributed on an
 * "AS IS" BASIS, WITHOUT WARRANTIES OR CONDITIONS OF ANY
 * KIND, either express or implied.  See the License for the
 * specific language governing permissions and limitations
 * under the License.
 */
package org.apache.iceberg.jdbc;

import static org.apache.iceberg.NullOrder.NULLS_FIRST;
import static org.apache.iceberg.SortDirection.ASC;
import static org.apache.iceberg.types.Types.NestedField.required;
import static org.assertj.core.api.Assertions.assertThat;
import static org.assertj.core.api.Assertions.assertThatThrownBy;
import static org.mockito.ArgumentMatchers.any;

import java.io.File;
import java.io.IOException;
import java.nio.charset.StandardCharsets;
import java.nio.file.Files;
import java.nio.file.Paths;
import java.sql.Connection;
<<<<<<< HEAD
=======
import java.sql.DatabaseMetaData;
>>>>>>> 8e9d59d2
import java.sql.ResultSet;
import java.sql.SQLException;
import java.sql.SQLNonTransientConnectionException;
import java.util.List;
import java.util.Map;
import java.util.Set;
import java.util.UUID;
import java.util.concurrent.atomic.AtomicInteger;
import java.util.stream.Collectors;
import java.util.stream.Stream;
import org.apache.hadoop.conf.Configuration;
import org.apache.hadoop.fs.FileSystem;
import org.apache.hadoop.fs.Path;
import org.apache.iceberg.BaseTable;
import org.apache.iceberg.CatalogProperties;
import org.apache.iceberg.CatalogUtil;
import org.apache.iceberg.DataFile;
import org.apache.iceberg.DataFiles;
import org.apache.iceberg.FileFormat;
import org.apache.iceberg.FileScanTask;
import org.apache.iceberg.PartitionSpec;
import org.apache.iceberg.Schema;
import org.apache.iceberg.SortOrder;
import org.apache.iceberg.Table;
import org.apache.iceberg.TableMetadata;
import org.apache.iceberg.TableOperations;
import org.apache.iceberg.TableProperties;
import org.apache.iceberg.Transaction;
import org.apache.iceberg.catalog.CatalogTests;
import org.apache.iceberg.catalog.Namespace;
import org.apache.iceberg.catalog.TableIdentifier;
import org.apache.iceberg.exceptions.AlreadyExistsException;
import org.apache.iceberg.exceptions.NamespaceNotEmptyException;
import org.apache.iceberg.exceptions.NoSuchNamespaceException;
import org.apache.iceberg.exceptions.NoSuchTableException;
import org.apache.iceberg.hadoop.Util;
import org.apache.iceberg.io.CloseableIterable;
import org.apache.iceberg.metrics.MetricsReport;
import org.apache.iceberg.metrics.MetricsReporter;
import org.apache.iceberg.relocated.com.google.common.collect.ImmutableMap;
import org.apache.iceberg.relocated.com.google.common.collect.ImmutableSet;
import org.apache.iceberg.relocated.com.google.common.collect.Lists;
import org.apache.iceberg.relocated.com.google.common.collect.Maps;
import org.apache.iceberg.relocated.com.google.common.collect.Sets;
import org.apache.iceberg.transforms.Transform;
import org.apache.iceberg.transforms.Transforms;
import org.apache.iceberg.types.Types;
import org.junit.jupiter.api.BeforeEach;
import org.junit.jupiter.api.Test;
import org.junit.jupiter.api.io.TempDir;
import org.junit.jupiter.params.ParameterizedTest;
import org.junit.jupiter.params.provider.ValueSource;
import org.mockito.MockedStatic;
import org.mockito.Mockito;
import org.sqlite.SQLiteDataSource;

public class TestJdbcCatalog extends CatalogTests<JdbcCatalog> {

  static final Schema SCHEMA =
      new Schema(
          required(1, "id", Types.IntegerType.get(), "unique ID"),
          required(2, "data", Types.StringType.get()));
  static final PartitionSpec PARTITION_SPEC =
      PartitionSpec.builderFor(SCHEMA).bucket("data", 16).build();

  static Configuration conf = new Configuration();
  private static JdbcCatalog catalog;
  private static String warehouseLocation;

  @TempDir java.nio.file.Path tableDir;

  @Override
  protected JdbcCatalog catalog() {
    return catalog;
  }

  @Override
  protected boolean supportsNamespaceProperties() {
    return true;
  }

  @Override
  protected boolean supportsNestedNamespaces() {
    return true;
  }

  protected List<String> metadataVersionFiles(String location) {
    return Stream.of(new File(location).listFiles())
        .filter(file -> !file.isDirectory())
        .map(File::getName)
        .filter(fileName -> fileName.endsWith("metadata.json"))
        .collect(Collectors.toList());
  }

  protected List<String> manifestFiles(String location) {
    return Stream.of(new File(location).listFiles())
        .filter(file -> !file.isDirectory())
        .map(File::getName)
        .filter(fileName -> fileName.endsWith(".avro"))
        .collect(Collectors.toList());
  }

  @BeforeEach
  public void setupTable() throws Exception {
    catalog = initCatalog("test_jdbc_catalog", Maps.newHashMap());
  }

  private JdbcCatalog initCatalog(String catalogName, Map<String, String> props) {
    Map<String, String> properties = Maps.newHashMap();
    properties.put(
        CatalogProperties.URI,
        "jdbc:sqlite:file::memory:?ic" + UUID.randomUUID().toString().replace("-", ""));

    properties.put(JdbcCatalog.PROPERTY_PREFIX + "username", "user");
    properties.put(JdbcCatalog.PROPERTY_PREFIX + "password", "password");
    warehouseLocation = this.tableDir.toAbsolutePath().toString();
    properties.put(CatalogProperties.WAREHOUSE_LOCATION, warehouseLocation);
    properties.put("type", "jdbc");
    properties.putAll(props);

    return (JdbcCatalog) CatalogUtil.buildIcebergCatalog(catalogName, properties, conf);
  }

  @Test
  public void testInitialize() {
    Map<String, String> properties = Maps.newHashMap();
    properties.put(CatalogProperties.WAREHOUSE_LOCATION, this.tableDir.toAbsolutePath().toString());
    properties.put(CatalogProperties.URI, "jdbc:sqlite:file::memory:?icebergDB");
    JdbcCatalog jdbcCatalog = new JdbcCatalog();
    jdbcCatalog.setConf(conf);
    jdbcCatalog.initialize("test_jdbc_catalog", properties);
    // second initialization should not fail even if tables are already created
    jdbcCatalog.initialize("test_jdbc_catalog", properties);
    jdbcCatalog.initialize("test_jdbc_catalog", properties);
  }

  @Test
  public void testDisableInitCatalogTablesOverridesDefault() throws Exception {
    // as this test uses different connections, we can't use memory database (as it's per
    // connection), but a file database instead
    java.nio.file.Path dbFile = Files.createTempFile("icebergInitCatalogTables", "db");
    String jdbcUrl = "jdbc:sqlite:" + dbFile.toAbsolutePath();

    Map<String, String> properties = Maps.newHashMap();
    properties.put(CatalogProperties.WAREHOUSE_LOCATION, this.tableDir.toAbsolutePath().toString());
    properties.put(CatalogProperties.URI, jdbcUrl);
    properties.put(JdbcUtil.INIT_CATALOG_TABLES_PROPERTY, "false");

    JdbcCatalog jdbcCatalog = new JdbcCatalog();
    jdbcCatalog.initialize("test_jdbc_catalog", properties);

    assertThat(catalogTablesExist(jdbcUrl)).isFalse();

    assertThatThrownBy(() -> jdbcCatalog.listNamespaces())
        .isInstanceOf(UncheckedSQLException.class)
        .hasMessage(String.format("Failed to execute query: %s", JdbcUtil.LIST_ALL_NAMESPACES_SQL));
  }

  @Test
  public void testEnableInitCatalogTablesOverridesDefault() throws Exception {
    // as this test uses different connections, we can't use memory database (as it's per
    // connection), but a file database instead
    java.nio.file.Path dbFile = Files.createTempFile("icebergInitCatalogTables", "db");
    String jdbcUrl = "jdbc:sqlite:" + dbFile.toAbsolutePath();

    Map<String, String> properties = Maps.newHashMap();
    properties.put(CatalogProperties.WAREHOUSE_LOCATION, this.tableDir.toAbsolutePath().toString());
    properties.put(CatalogProperties.URI, jdbcUrl);
    properties.put(JdbcUtil.INIT_CATALOG_TABLES_PROPERTY, "true");

    JdbcCatalog jdbcCatalog = new JdbcCatalog(null, null, false);
    jdbcCatalog.initialize("test_jdbc_catalog", properties);

    assertThat(catalogTablesExist(jdbcUrl)).isTrue();
  }

  @Test
  public void testRetryingErrorCodesProperty() {
    Map<String, String> properties = Maps.newHashMap();
    properties.put(CatalogProperties.WAREHOUSE_LOCATION, this.tableDir.toAbsolutePath().toString());
    properties.put(CatalogProperties.URI, "jdbc:sqlite:file::memory:?icebergDB");
    properties.put(JdbcUtil.RETRYABLE_STATUS_CODES, "57000,57P03,57P04");
    JdbcCatalog jdbcCatalog = new JdbcCatalog();
    jdbcCatalog.setConf(conf);
    jdbcCatalog.initialize("test_catalog_with_retryable_status_codes", properties);
    JdbcClientPool jdbcClientPool = jdbcCatalog.connectionPool();
    List<SQLException> expectedRetryableExceptions =
        Lists.newArrayList(
            new SQLException("operator_intervention", "57000"),
            new SQLException("cannot_connect_now", "57P03"),
            new SQLException("database_dropped", "57P04"));
    JdbcClientPool.COMMON_RETRYABLE_CONNECTION_SQL_STATES.forEach(
        code -> expectedRetryableExceptions.add(new SQLException("some failure", code)));

    expectedRetryableExceptions.forEach(
        exception -> {
          assertThat(jdbcClientPool.isConnectionException(exception))
              .as(String.format("%s status should be retryable", exception.getSQLState()))
              .isTrue();
        });

    // Test the same retryable status codes but with spaces in the configuration
    properties.put(JdbcUtil.RETRYABLE_STATUS_CODES, "57000, 57P03, 57P04");
    jdbcCatalog.initialize("test_catalog_with_retryable_status_codes_with_spaces", properties);
    JdbcClientPool updatedClientPool = jdbcCatalog.connectionPool();
    expectedRetryableExceptions.forEach(
        exception -> {
          assertThat(updatedClientPool.isConnectionException(exception))
              .as(String.format("%s status should be retryable", exception.getSQLState()))
              .isTrue();
        });
  }

  @Test
  public void testSqlNonTransientExceptionNotRetryable() {
    Map<String, String> properties = Maps.newHashMap();
    properties.put(CatalogProperties.WAREHOUSE_LOCATION, this.tableDir.toAbsolutePath().toString());
    properties.put(CatalogProperties.URI, "jdbc:sqlite:file::memory:?icebergDB");
    properties.put(JdbcUtil.RETRYABLE_STATUS_CODES, "57000,57P03,57P04");
    JdbcCatalog jdbcCatalog = new JdbcCatalog();
    jdbcCatalog.setConf(conf);
    jdbcCatalog.initialize("test_catalog_with_retryable_status_codes", properties);
    JdbcClientPool jdbcClientPool = jdbcCatalog.connectionPool();
    assertThat(
            jdbcClientPool.isConnectionException(
                new SQLNonTransientConnectionException("Failed to authenticate")))
        .as("SQL Non Transient exception is not retryable")
        .isFalse();
  }

  @Test
  public void testInitSchemaV0() {
    Map<String, String> properties = Maps.newHashMap();
    properties.put(CatalogProperties.WAREHOUSE_LOCATION, this.tableDir.toAbsolutePath().toString());
    properties.put(CatalogProperties.URI, "jdbc:sqlite:file::memory:?icebergDBV0");
    properties.put(JdbcUtil.SCHEMA_VERSION_PROPERTY, JdbcUtil.SchemaVersion.V0.name());
    JdbcCatalog jdbcCatalog = new JdbcCatalog();
    jdbcCatalog.setConf(conf);
    jdbcCatalog.initialize("v0catalog", properties);

    TableIdentifier tableIdent = TableIdentifier.of(Namespace.of("ns1"), "tbl");
    Table table =
        jdbcCatalog
            .buildTable(tableIdent, SCHEMA)
            .withPartitionSpec(PARTITION_SPEC)
            .withProperty("key1", "value1")
            .withProperty("key2", "value2")
            .create();

    assertThat(table.schema().asStruct()).isEqualTo(SCHEMA.asStruct());
    assertThat(table.spec().fields()).hasSize(1);
    assertThat(table.properties()).containsEntry("key1", "value1").containsEntry("key2", "value2");

    assertThat(jdbcCatalog.listTables(Namespace.of("ns1"))).hasSize(1).contains(tableIdent);

    assertThatThrownBy(() -> jdbcCatalog.listViews(Namespace.of("namespace1")))
        .isInstanceOf(UnsupportedOperationException.class)
        .hasMessage(JdbcCatalog.VIEW_WARNING_LOG_MESSAGE);

    assertThatThrownBy(
            () -> jdbcCatalog.buildView(TableIdentifier.of("namespace1", "view")).create())
        .isInstanceOf(UnsupportedOperationException.class)
        .hasMessage(JdbcCatalog.VIEW_WARNING_LOG_MESSAGE);
  }

  @Test
  public void testSchemaIsMigratedToAddViewSupport() throws Exception {
    // as this test uses different connections, we can't use memory database (as it's per
    // connection), but a file database instead
    java.nio.file.Path dbFile = Files.createTempFile("icebergSchemaUpdate", "db");
    String jdbcUrl = "jdbc:sqlite:" + dbFile.toAbsolutePath();

    initLegacySchema(jdbcUrl);

    Map<String, String> properties = Maps.newHashMap();
    properties.put(CatalogProperties.WAREHOUSE_LOCATION, this.tableDir.toAbsolutePath().toString());
    properties.put(CatalogProperties.URI, jdbcUrl);
    properties.put(JdbcUtil.SCHEMA_VERSION_PROPERTY, JdbcUtil.SchemaVersion.V1.name());
    JdbcCatalog jdbcCatalog = new JdbcCatalog();
    jdbcCatalog.setConf(conf);
    jdbcCatalog.initialize("TEST", properties);

    TableIdentifier tableOne = TableIdentifier.of("namespace1", "table1");
    TableIdentifier tableTwo = TableIdentifier.of("namespace2", "table2");
    assertThat(jdbcCatalog.listTables(Namespace.of("namespace1")))
        .hasSize(1)
        .containsExactly(tableOne);

    assertThat(jdbcCatalog.listTables(Namespace.of("namespace2")))
        .hasSize(1)
        .containsExactly(tableTwo);

    assertThat(jdbcCatalog.listViews(Namespace.of("namespace1"))).isEmpty();

    TableIdentifier view = TableIdentifier.of("namespace1", "view");
    jdbcCatalog
        .buildView(view)
        .withQuery("spark", "select * from tbl")
        .withSchema(SCHEMA)
        .withDefaultNamespace(Namespace.of("namespace1"))
        .create();

    assertThat(jdbcCatalog.listViews(Namespace.of("namespace1"))).hasSize(1).containsExactly(view);

    TableIdentifier tableThree = TableIdentifier.of("namespace2", "table3");
    jdbcCatalog.createTable(tableThree, SCHEMA);
    assertThat(jdbcCatalog.tableExists(tableThree)).isTrue();

    // testing append datafile to check commit, it should not throw an exception
    jdbcCatalog.loadTable(tableOne).newAppend().appendFile(FILE_A).commit();
    jdbcCatalog.loadTable(tableTwo).newAppend().appendFile(FILE_B).commit();

    assertThat(jdbcCatalog.tableExists(tableOne)).isTrue();
    assertThat(jdbcCatalog.tableExists(tableTwo)).isTrue();
  }

  @ParameterizedTest
  @ValueSource(booleans = {true, false})
  public void testExistingV0SchemaSupport(boolean initializeCatalogTables) throws Exception {
    // as this test uses different connection, we can't use memory database (as it's per
    // connection), but a
    // file database instead
    java.nio.file.Path dbFile = Files.createTempFile("icebergOldSchema", "db");
    String jdbcUrl = "jdbc:sqlite:" + dbFile.toAbsolutePath();

    initLegacySchema(jdbcUrl);

    Map<String, String> properties = Maps.newHashMap();
    properties.put(CatalogProperties.WAREHOUSE_LOCATION, this.tableDir.toAbsolutePath().toString());
    properties.put(CatalogProperties.URI, jdbcUrl);
    JdbcCatalog jdbcCatalog = new JdbcCatalog(null, null, initializeCatalogTables);
    jdbcCatalog.setConf(conf);
    jdbcCatalog.initialize("TEST", properties);

    TableIdentifier tableOne = TableIdentifier.of("namespace1", "table1");
    TableIdentifier tableTwo = TableIdentifier.of("namespace2", "table2");

    assertThat(jdbcCatalog.listTables(Namespace.of("namespace1")))
        .hasSize(1)
        .containsExactly(tableOne);

    assertThat(jdbcCatalog.listTables(Namespace.of("namespace2")))
        .hasSize(1)
        .containsExactly(tableTwo);

    TableIdentifier newTable = TableIdentifier.of("namespace1", "table2");
    jdbcCatalog.buildTable(newTable, SCHEMA).create();

    assertThat(jdbcCatalog.listTables(Namespace.of("namespace1")))
        .hasSize(2)
        .containsExactly(tableOne, newTable);

    assertThatThrownBy(() -> jdbcCatalog.listViews(Namespace.of("namespace1")))
        .isInstanceOf(UnsupportedOperationException.class)
        .hasMessage(JdbcCatalog.VIEW_WARNING_LOG_MESSAGE);

    assertThatThrownBy(
            () -> jdbcCatalog.buildView(TableIdentifier.of("namespace1", "view")).create())
        .isInstanceOf(UnsupportedOperationException.class)
        .hasMessage(JdbcCatalog.VIEW_WARNING_LOG_MESSAGE);
  }

  @Test
  public void testCreateTableBuilder() {
    TableIdentifier tableIdent = TableIdentifier.of("db", "ns1", "ns2", "tbl");
    Table table =
        catalog
            .buildTable(tableIdent, SCHEMA)
            .withPartitionSpec(PARTITION_SPEC)
            .withProperties(null)
            .withProperty("key1", "value1")
            .withProperties(ImmutableMap.of("key2", "value2"))
            .create();

    assertThat(table.schema()).hasToString(SCHEMA.toString());
    assertThat(table.spec().fields()).hasSize(1);
    assertThat(table.properties()).containsEntry("key1", "value1").containsEntry("key2", "value2");
  }

  @Test
  public void testCreateTableTxnBuilder() {
    TableIdentifier tableIdent = TableIdentifier.of("db", "ns1", "ns2", "tbl");
    Transaction txn =
        catalog
            .buildTable(tableIdent, SCHEMA)
            .withPartitionSpec(null)
            .withProperty("key1", "testval1")
            .createTransaction();
    txn.commitTransaction();
    Table table = catalog.loadTable(tableIdent);

    assertThat(table.schema()).hasToString(SCHEMA.toString());
    assertThat(table.spec().isUnpartitioned()).isTrue();
    assertThat(table.properties()).containsEntry("key1", "testval1");
  }

  @ParameterizedTest
  @ValueSource(ints = {1, 2})
  public void testReplaceTxnBuilder(int formatVersion) {
    TableIdentifier tableIdent = TableIdentifier.of("db", "ns1", "ns2", "tbl");

    final DataFile fileA =
        DataFiles.builder(PARTITION_SPEC)
            .withPath("/path/to/data-a.parquet")
            .withFileSizeInBytes(0)
            .withPartitionPath("data_bucket=0") // easy way to set partition data for now
            .withRecordCount(2) // needs at least one record or else metrics will filter it out
            .build();

    Transaction createTxn =
        catalog
            .buildTable(tableIdent, SCHEMA)
            .withPartitionSpec(PARTITION_SPEC)
            .withProperty("key1", "value1")
            .withProperty(TableProperties.FORMAT_VERSION, String.valueOf(formatVersion))
            .createOrReplaceTransaction();

    createTxn.newAppend().appendFile(fileA).commit();

    createTxn.commitTransaction();

    Table table = catalog.loadTable(tableIdent);
    assertThat(table.currentSnapshot()).isNotNull();

    Transaction replaceTxn =
        catalog.buildTable(tableIdent, SCHEMA).withProperty("key2", "value2").replaceTransaction();
    replaceTxn.commitTransaction();

    table = catalog.loadTable(tableIdent);
    assertThat(table.currentSnapshot()).isNull();
    if (formatVersion == 1) {
      PartitionSpec v1Expected =
          PartitionSpec.builderFor(table.schema())
              .alwaysNull("data", "data_bucket")
              .withSpecId(1)
              .build();
      assertThat(table.spec())
          .as("Table should have a spec with one void field")
          .isEqualTo(v1Expected);
    } else {
      assertThat(table.spec().isUnpartitioned()).as("Table spec must be unpartitioned").isTrue();
    }

    assertThat(table.properties()).containsEntry("key1", "value1").containsEntry("key2", "value2");
  }

  @Test
  public void testCreateTableDefaultSortOrder() {
    TableIdentifier tableIdent = TableIdentifier.of("db", "ns1", "ns2", "tbl");
    Table table = catalog.createTable(tableIdent, SCHEMA, PARTITION_SPEC);

    SortOrder sortOrder = table.sortOrder();
    assertThat(sortOrder.orderId()).as("Order ID must match").isZero();
    assertThat(sortOrder.isUnsorted()).as("Order must unsorted").isTrue();
  }

  @Test
  public void testCreateTableCustomSortOrder() {
    TableIdentifier tableIdent = TableIdentifier.of("db", "ns1", "ns2", "tbl");
    SortOrder order = SortOrder.builderFor(SCHEMA).asc("id", NULLS_FIRST).build();
    Table table =
        catalog
            .buildTable(tableIdent, SCHEMA)
            .withPartitionSpec(PARTITION_SPEC)
            .withSortOrder(order)
            .create();

    SortOrder sortOrder = table.sortOrder();
    assertThat(sortOrder.orderId()).as("Order ID must match").isEqualTo(1);
    assertThat(sortOrder.fields()).as("Order must have 1 field").hasSize(1);
    assertThat(sortOrder.fields().get(0).direction()).as("Direction must match ").isEqualTo(ASC);
    assertThat(sortOrder.fields().get(0).nullOrder())
        .as("Null order must match ")
        .isEqualTo(NULLS_FIRST);
    Transform<?, ?> transform = Transforms.identity();
    assertThat(sortOrder.fields().get(0).transform())
        .as("Transform must match")
        .isEqualTo(transform);
  }

  @Test
  public void testBasicCatalog() throws Exception {
    TableIdentifier testTable = TableIdentifier.of("db", "ns1", "ns2", "tbl");
    catalog.createTable(testTable, SCHEMA, PartitionSpec.unpartitioned());
    String metaLocation = catalog.defaultWarehouseLocation(testTable);

    FileSystem fs = Util.getFs(new Path(metaLocation), conf);
    assertThat(fs.isDirectory(new Path(metaLocation))).isTrue();

    assertThatThrownBy(() -> catalog.createTable(testTable, SCHEMA, PartitionSpec.unpartitioned()))
        .isInstanceOf(AlreadyExistsException.class)
        .hasMessage("Table already exists: db.ns1.ns2.tbl");

    catalog.dropTable(testTable);
  }

  @Test
  public void testCreateAndDropTableWithoutNamespace() throws Exception {
    TableIdentifier testTable = TableIdentifier.of("tbl");
    Table table = catalog.createTable(testTable, SCHEMA, PartitionSpec.unpartitioned());

    assertThat(SCHEMA).hasToString(table.schema().toString());
    assertThat(table.name()).isEqualTo(catalog.name() + ".tbl");
    String metaLocation = catalog.defaultWarehouseLocation(testTable);

    FileSystem fs = Util.getFs(new Path(metaLocation), conf);
    assertThat(fs.isDirectory(new Path(metaLocation))).isTrue();

    catalog.dropTable(testTable, true);
  }

  @Test
  public void testDefaultWarehouseLocation() throws Exception {
    TableIdentifier testTable = TableIdentifier.of("tbl");
    TableIdentifier testTable2 = TableIdentifier.of(Namespace.of("ns"), "tbl");
    assertThat(warehouseLocation + "/" + testTable.name())
        .isEqualTo(catalog.defaultWarehouseLocation(testTable));
    assertThat(warehouseLocation + "/" + testTable2.namespace() + "/" + testTable2.name())
        .isEqualTo(catalog.defaultWarehouseLocation(testTable2));
  }

  @Test
  public void testConcurrentCommit() throws IOException {
    TableIdentifier tableIdentifier = TableIdentifier.of("db", "table");
    Table table = catalog.createTable(tableIdentifier, SCHEMA, PartitionSpec.unpartitioned());
    // append file and commit!
    String data = tableDir.resolve("data.parquet").toAbsolutePath().toString();
    Files.write(Paths.get(data), Lists.newArrayList(), StandardCharsets.UTF_8);
    DataFile dataFile =
        DataFiles.builder(PartitionSpec.unpartitioned())
            .withPath(data)
            .withFileSizeInBytes(10)
            .withRecordCount(1)
            .build();
    table.newAppend().appendFile(dataFile).commit();
    assertThat(table.history()).hasSize(1);
    catalog.dropTable(tableIdentifier);
    data = tableDir.resolve("data2.parquet").toAbsolutePath().toString();
    Files.write(Paths.get(data), Lists.newArrayList(), StandardCharsets.UTF_8);
    DataFile dataFile2 =
        DataFiles.builder(PartitionSpec.unpartitioned())
            .withPath(data)
            .withFileSizeInBytes(10)
            .withRecordCount(1)
            .build();

    assertThatThrownBy(() -> table.newAppend().appendFile(dataFile2).commit())
        .isInstanceOf(NoSuchTableException.class)
        .hasMessage(
            "Failed to load table db.table from catalog test_jdbc_catalog: dropped by another process");
  }

  @Test
  public void testCommitHistory() throws IOException {
    TableIdentifier testTable = TableIdentifier.of("db", "ns", "tbl");
    catalog.createTable(testTable, SCHEMA, PartitionSpec.unpartitioned());
    Table table = catalog.loadTable(testTable);

    String data = tableDir.resolve("data.parquet").toAbsolutePath().toString();
    Files.write(Paths.get(data), Lists.newArrayList(), StandardCharsets.UTF_8);
    DataFile dataFile =
        DataFiles.builder(PartitionSpec.unpartitioned())
            .withPath(data)
            .withFileSizeInBytes(10)
            .withRecordCount(1)
            .build();
    table.newAppend().appendFile(dataFile).commit();
    assertThat(table.history()).hasSize(1);

    data = tableDir.resolve("data2.parquet").toAbsolutePath().toString();
    Files.write(Paths.get(data), Lists.newArrayList(), StandardCharsets.UTF_8);
    dataFile =
        DataFiles.builder(PartitionSpec.unpartitioned())
            .withPath(data)
            .withFileSizeInBytes(10)
            .withRecordCount(1)
            .build();
    table.newAppend().appendFile(dataFile).commit();
    assertThat(table.history()).hasSize(2);

    data = tableDir.resolve("data3.parquet").toAbsolutePath().toString();
    Files.write(Paths.get(data), Lists.newArrayList(), StandardCharsets.UTF_8);
    dataFile =
        DataFiles.builder(PartitionSpec.unpartitioned())
            .withPath(data)
            .withFileSizeInBytes(10)
            .withRecordCount(1)
            .build();
    table.newAppend().appendFile(dataFile).commit();
    assertThat(table.history()).hasSize(3);
  }

  @Test
  public void testDropTable() {
    TableIdentifier testTable = TableIdentifier.of("db", "ns1", "ns2", "tbl");
    TableIdentifier testTable2 = TableIdentifier.of("db", "ns1", "ns2", "tbl2");
    catalog.createTable(testTable, SCHEMA, PartitionSpec.unpartitioned());
    catalog.createTable(testTable2, SCHEMA, PartitionSpec.unpartitioned());
    catalog.dropTable(testTable);
    assertThat(catalog.listTables(testTable.namespace())).doesNotContain(testTable);
    catalog.dropTable(testTable2);

    assertThatThrownBy(() -> catalog.listTables(testTable2.namespace()))
        .isInstanceOf(NoSuchNamespaceException.class)
        .hasMessage("Namespace does not exist: db.ns1.ns2");

    assertThat(catalog.dropTable(TableIdentifier.of("db", "tbl-not-exists"))).isFalse();
  }

  @Test
  public void testDropTableWithoutMetadataFile() {
    TableIdentifier testTable = TableIdentifier.of("db", "ns1", "ns2", "tbl");
    catalog.createTable(testTable, SCHEMA, PartitionSpec.unpartitioned());
    String metadataFileLocation = catalog.newTableOps(testTable).current().metadataFileLocation();
    TableOperations ops = catalog.newTableOps(testTable);
    ops.io().deleteFile(metadataFileLocation);
    assertThat(catalog.dropTable(testTable)).isTrue();
    assertThatThrownBy(() -> catalog.loadTable(testTable))
        .isInstanceOf(NoSuchTableException.class)
        .hasMessageContaining("Table does not exist:");
  }

  @Test
  public void testRenameTable() {
    TableIdentifier from = TableIdentifier.of("db", "tbl1");
    TableIdentifier to = TableIdentifier.of("db", "tbl2-newtable");
    catalog.createTable(from, SCHEMA, PartitionSpec.unpartitioned());
    catalog.renameTable(from, to);
    assertThat(catalog.listTables(to.namespace())).contains(to).doesNotContain(from);
    assertThat(catalog.loadTable(to).name()).endsWith(to.name());

    assertThatThrownBy(() -> catalog.renameTable(TableIdentifier.of("db", "tbl-not-exists"), to))
        .isInstanceOf(NoSuchTableException.class)
        .hasMessage("Table does not exist: db.tbl-not-exists");

    // rename table to existing table name!
    TableIdentifier from2 = TableIdentifier.of("db", "tbl2");
    catalog.createTable(from2, SCHEMA, PartitionSpec.unpartitioned());
    assertThatThrownBy(() -> catalog.renameTable(from2, to))
        .isInstanceOf(AlreadyExistsException.class)
        .hasMessage("Table already exists: db.tbl2-newtable");
  }

  @Test
  public void testListTables() {
    TableIdentifier tbl1 = TableIdentifier.of("db", "tbl1");
    TableIdentifier tbl2 = TableIdentifier.of("db", "tbl2");
    TableIdentifier tbl3 = TableIdentifier.of("db", "tbl2", "subtbl2");
    TableIdentifier tbl4 = TableIdentifier.of("db", "ns1", "tbl3");
    TableIdentifier tbl5 = TableIdentifier.of("db", "metadata", "metadata");

    Lists.newArrayList(tbl1, tbl2, tbl3, tbl4, tbl5)
        .forEach(t -> catalog.createTable(t, SCHEMA, PartitionSpec.unpartitioned()));

    List<TableIdentifier> tbls1 = catalog.listTables(Namespace.of("db"));
    Set<String> tblSet = Sets.newHashSet(tbls1.stream().map(TableIdentifier::name).iterator());
    assertThat(tblSet).hasSize(2).contains("tbl1", "tbl2");

    List<TableIdentifier> tbls2 = catalog.listTables(Namespace.of("db", "ns1"));
    assertThat(tbls2).hasSize(1);
    assertThat(tbls2.get(0).name()).isEqualTo("tbl3");

    assertThatThrownBy(() -> catalog.listTables(Namespace.of("db", "ns1", "ns2")))
        .isInstanceOf(NoSuchNamespaceException.class)
        .hasMessage("Namespace does not exist: db.ns1.ns2");
  }

  @Test
  public void testCallingLocationProviderWhenNoCurrentMetadata() {
    TableIdentifier tableIdent = TableIdentifier.of("ns1", "ns2", "table1");
    Transaction create = catalog.newCreateTableTransaction(tableIdent, SCHEMA);
    create.table().locationProvider(); // NPE triggered if not handled appropriately
    create.commitTransaction();

    assertThat(catalog.listTables(Namespace.of("ns1", "ns2"))).as("1 table expected").hasSize(1);
    catalog.dropTable(tableIdent, true);
  }

  @Test
  public void testExistingTableUpdate() {
    TableIdentifier tableIdent = TableIdentifier.of("ns1", "ns2", "table1");
    Transaction create = catalog.newCreateTableTransaction(tableIdent, SCHEMA);
    create.table().locationProvider(); // NPE triggered if not handled appropriately
    create.commitTransaction();
    Table icebergTable = catalog.loadTable(tableIdent);
    // add a column
    icebergTable.updateSchema().addColumn("Coll3", Types.LongType.get()).commit();
    icebergTable = catalog.loadTable(tableIdent);
    // Only 2 snapshotFile Should exist and no manifests should exist
    assertThat(metadataVersionFiles(icebergTable.location() + "/metadata/")).hasSize(2);
    assertThat(manifestFiles(icebergTable.location() + "/metadata/")).isEmpty();
    assertThat(icebergTable.schema().asStruct()).isNotEqualTo(SCHEMA.asStruct());
    assertThat(icebergTable.schema().asStruct().toString()).contains("Coll3");
  }

  @Test
  public void testTableName() {
    TableIdentifier tableIdent = TableIdentifier.of("db", "ns1", "ns2", "tbl");
    catalog.buildTable(tableIdent, SCHEMA).withPartitionSpec(PARTITION_SPEC).create();
    Table table = catalog.loadTable(tableIdent);
    assertThat(table.name()).as("Name must match").isEqualTo(catalog.name() + ".db.ns1.ns2.tbl");

    TableIdentifier snapshotsTableIdent =
        TableIdentifier.of("db", "ns1", "ns2", "tbl", "snapshots");
    Table snapshotsTable = catalog.loadTable(snapshotsTableIdent);
    assertThat(snapshotsTable.name())
        .as("Name must match")
        .isEqualTo(catalog.name() + ".db.ns1.ns2.tbl.snapshots");
  }

  @Test
  public void testListNamespace() {
    TableIdentifier tbl1 = TableIdentifier.of("db", "ns1", "ns2", "metadata");
    TableIdentifier tbl2 = TableIdentifier.of("db", "ns2", "ns3", "tbl2");
    TableIdentifier tbl3 = TableIdentifier.of("db", "ns3", "tbl4");
    TableIdentifier tbl4 = TableIdentifier.of("db", "metadata");
    TableIdentifier tbl5 = TableIdentifier.of("db2", "metadata");
    TableIdentifier tbl6 = TableIdentifier.of("tbl6");
    TableIdentifier tbl7 = TableIdentifier.of("db2", "ns4", "tbl5");
    TableIdentifier tbl8 = TableIdentifier.of("d_", "ns5", "tbl6");
    TableIdentifier tbl9 = TableIdentifier.of("d%", "ns6", "tbl7");

    Lists.newArrayList(tbl1, tbl2, tbl3, tbl4, tbl5, tbl6, tbl7, tbl8, tbl9)
        .forEach(t -> catalog.createTable(t, SCHEMA, PartitionSpec.unpartitioned()));

    List<Namespace> nsp1 = catalog.listNamespaces(Namespace.of("db"));
    assertThat(nsp1).hasSize(3);
    Set<String> tblSet = Sets.newHashSet(nsp1.stream().map(Namespace::toString).iterator());
    assertThat(tblSet).hasSize(3).contains("db.ns1", "db.ns2", "db.ns3");

    List<Namespace> nsp2 = catalog.listNamespaces(Namespace.of("db", "ns1"));
    assertThat(nsp2).hasSize(1);
    assertThat(nsp2.get(0)).hasToString("db.ns1.ns2");

    List<Namespace> nsp3 = catalog.listNamespaces();
    Set<String> tblSet2 = Sets.newHashSet(nsp3.stream().map(Namespace::toString).iterator());
    assertThat(tblSet2).hasSize(5).contains("db", "db2", "d_", "d%", "");

    List<Namespace> nsp4 = catalog.listNamespaces();
    Set<String> tblSet3 = Sets.newHashSet(nsp4.stream().map(Namespace::toString).iterator());
    assertThat(tblSet3).hasSize(5).contains("db", "db2", "d_", "d%", "");

    List<Namespace> nsp5 = catalog.listNamespaces(Namespace.of("d_"));
    assertThat(nsp5).hasSize(1);
    assertThat(nsp5.get(0)).hasToString("d_.ns5");

    List<Namespace> nsp6 = catalog.listNamespaces(Namespace.of("d%"));
    assertThat(nsp6).hasSize(1);
    assertThat(nsp6.get(0)).hasToString("d%.ns6");

    assertThatThrownBy(() -> catalog.listNamespaces(Namespace.of("db", "db2", "ns2")))
        .isInstanceOf(NoSuchNamespaceException.class)
        .hasMessage("Namespace does not exist: db.db2.ns2");
  }

  @Test
  public void testLoadNamespaceMeta() {
    TableIdentifier tbl1 = TableIdentifier.of("db", "ns1", "ns2", "metadata");
    TableIdentifier tbl2 = TableIdentifier.of("db", "ns2", "ns3", "tbl2");
    TableIdentifier tbl3 = TableIdentifier.of("db", "ns3", "tbl4");
    TableIdentifier tbl4 = TableIdentifier.of("db", "metadata");

    Lists.newArrayList(tbl1, tbl2, tbl3, tbl4)
        .forEach(t -> catalog.createTable(t, SCHEMA, PartitionSpec.unpartitioned()));

    assertThat(catalog.loadNamespaceMetadata(Namespace.of("db"))).containsKey("location");

    assertThatThrownBy(() -> catalog.loadNamespaceMetadata(Namespace.of("db", "db2", "ns2")))
        .isInstanceOf(NoSuchNamespaceException.class)
        .hasMessage("Namespace does not exist: db.db2.ns2");
  }

  @Test
  public void testNamespaceExists() {
    TableIdentifier tbl1 = TableIdentifier.of("db", "ns1", "ns2", "metadata");
    TableIdentifier tbl2 = TableIdentifier.of("db", "ns2", "ns3", "tbl2");
    TableIdentifier tbl3 = TableIdentifier.of("db", "ns3", "tbl4");
    TableIdentifier tbl4 = TableIdentifier.of("db", "metadata");

    Lists.newArrayList(tbl1, tbl2, tbl3, tbl4)
        .forEach(t -> catalog.createTable(t, SCHEMA, PartitionSpec.unpartitioned()));
    assertThat(catalog.namespaceExists(Namespace.of("db", "ns1", "ns2")))
        .as("Should true to namespace exist")
        .isTrue();
    assertThat(catalog.namespaceExists(Namespace.of("db", "db2", "not_exist")))
        .as("Should false to namespace doesn't exist")
        .isFalse();
  }

  @Test
  public void testDropNamespace() {
    assertThat(catalog.dropNamespace(Namespace.of("db", "ns1_not_exitss")))
        .as("Should return false if drop does not modify state")
        .isFalse();

    TableIdentifier tbl0 = TableIdentifier.of("db", "ns1", "ns2", "tbl2");
    TableIdentifier tbl1 = TableIdentifier.of("db", "ns1", "ns2", "tbl1");
    TableIdentifier tbl2 = TableIdentifier.of("db", "ns1", "tbl2");
    TableIdentifier tbl3 = TableIdentifier.of("db", "ns3", "tbl4");
    TableIdentifier tbl4 = TableIdentifier.of("db", "tbl");

    Lists.newArrayList(tbl0, tbl1, tbl2, tbl3, tbl4)
        .forEach(t -> catalog.createTable(t, SCHEMA, PartitionSpec.unpartitioned()));

    assertThatThrownBy(() -> catalog.dropNamespace(tbl1.namespace()))
        .isInstanceOf(NamespaceNotEmptyException.class)
        .hasMessage("Namespace db.ns1.ns2 is not empty. 2 tables exist.");

    assertThatThrownBy(() -> catalog.dropNamespace(tbl2.namespace()))
        .isInstanceOf(NamespaceNotEmptyException.class)
        .hasMessage("Namespace db.ns1 is not empty. 1 tables exist.");

    assertThatThrownBy(() -> catalog.dropNamespace(tbl4.namespace()))
        .isInstanceOf(NamespaceNotEmptyException.class)
        .hasMessage("Namespace db is not empty. 1 tables exist.");
  }

  @Test
  public void testCreateNamespace() {
    Namespace testNamespace = Namespace.of("testDb", "ns1", "ns2");
    assertThat(catalog.namespaceExists(testNamespace)).isFalse();
    assertThat(catalog.namespaceExists(Namespace.of("testDb", "ns1"))).isFalse();
    catalog.createNamespace(testNamespace);
    assertThat(catalog.namespaceExists(testNamespace)).isTrue();
    assertThat(catalog.namespaceExists(Namespace.of("testDb"))).isTrue();
    assertThat(catalog.namespaceExists(Namespace.of("testDb", "ns1"))).isTrue();
    assertThat(catalog.namespaceExists(Namespace.of("testDb", "ns1", "ns2"))).isTrue();
    assertThat(catalog.namespaceExists(Namespace.of("ns1", "ns2"))).isFalse();
    assertThat(catalog.namespaceExists(Namespace.of("testDb", "ns%"))).isFalse();
    assertThat(catalog.namespaceExists(Namespace.of("testDb", "ns_"))).isFalse();
    assertThat(catalog.namespaceExists(Namespace.of("testDb", "ns1", "ns2", "ns3"))).isFalse();
  }

  @Test
  public void testCreateNamespaceWithBackslashCharacter() {
    Namespace testNamespace = Namespace.of("test\\Db", "ns\\1", "ns3");
    assertThat(catalog.namespaceExists(testNamespace)).isFalse();
    catalog.createNamespace(testNamespace);
    assertThat(catalog.namespaceExists(testNamespace)).isTrue();
    assertThat(catalog.namespaceExists(Namespace.of("test\\Db", "ns\\1"))).isTrue();
    // test that SQL special characters `%`,`.`,`_` are escaped and returns false
    assertThat(catalog.namespaceExists(Namespace.of("test\\%Db", "ns\\.1"))).isFalse();
    assertThat(catalog.namespaceExists(Namespace.of("test%Db", "ns\\.1"))).isFalse();
    assertThat(catalog.namespaceExists(Namespace.of("test%Db"))).isFalse();
    assertThat(catalog.namespaceExists(Namespace.of("test%"))).isFalse();
    assertThat(catalog.namespaceExists(Namespace.of("test\\%"))).isFalse();
    assertThat(catalog.namespaceExists(Namespace.of("test_Db", "ns\\.1"))).isFalse();
    // test that backslash with `%` is escaped and treated correctly
    testNamespace = Namespace.of("test\\%Db2", "ns1");
    assertThat(catalog.namespaceExists(testNamespace)).isFalse();
    catalog.createNamespace(testNamespace);
    assertThat(catalog.namespaceExists(testNamespace)).isTrue();
    assertThat(catalog.namespaceExists(Namespace.of("test\\%Db2"))).isTrue();
    assertThat(catalog.namespaceExists(Namespace.of("test%Db2"))).isFalse();
    assertThat(catalog.namespaceExists(Namespace.of("test\\_Db2"))).isFalse();
  }

  @Test
  public void testCreateNamespaceWithPercentCharacter() {
    Namespace testNamespace = Namespace.of("testDb%", "ns%1");
    assertThat(catalog.namespaceExists(testNamespace)).isFalse();
    catalog.createNamespace(testNamespace);
    assertThat(catalog.namespaceExists(testNamespace)).isTrue();
    assertThat(catalog.namespaceExists(Namespace.of("testDb%"))).isTrue();
    // test that searching with SQL special characters `\`,`%` are escaped and returns false
    assertThat(catalog.namespaceExists(Namespace.of("testDb\\%"))).isFalse();
    assertThat(catalog.namespaceExists(Namespace.of("testDb"))).isFalse();
    assertThat(catalog.namespaceExists(Namespace.of("tes%Db%"))).isFalse();
    assertThat(catalog.namespaceExists(Namespace.of("testDb%", "ns%"))).isFalse();
  }

  @Test
  public void testCreateNamespaceWithUnderscoreCharacter() {
    Namespace testNamespace = Namespace.of("test_Db", "ns_1", "ns_");
    catalog.createNamespace(testNamespace);
    assertThat(catalog.namespaceExists(testNamespace)).isTrue();
    assertThat(catalog.namespaceExists(Namespace.of("test_Db", "ns_1"))).isTrue();
    // test that searching with SQL special characters `_`,`%` are escaped and returns false
    assertThat(catalog.namespaceExists(Namespace.of("test_Db"))).isTrue();
    assertThat(catalog.namespaceExists(Namespace.of("test_D_"))).isFalse();
    assertThat(catalog.namespaceExists(Namespace.of("test_D%"))).isFalse();
    assertThat(catalog.namespaceExists(Namespace.of("test_Db", "ns_"))).isFalse();
    assertThat(catalog.namespaceExists(Namespace.of("test_Db", "ns_%"))).isFalse();
  }

  @Test
  public void testCreateTableInNonExistingNamespace() {
    try (JdbcCatalog jdbcCatalog = initCatalog("non_strict_jdbc_catalog", ImmutableMap.of())) {
      Namespace namespace = Namespace.of("test\\D_b%", "ns1", "ns2");
      TableIdentifier identifier = TableIdentifier.of(namespace, "someTable");
      assertThat(jdbcCatalog.namespaceExists(namespace)).isFalse();
      assertThat(jdbcCatalog.tableExists(identifier)).isFalse();

      // default=non-strict mode allows creating a table in a non-existing namespace
      jdbcCatalog.createTable(identifier, SCHEMA, PARTITION_SPEC);
      assertThat(jdbcCatalog.loadTable(identifier)).isNotNull();
    }
  }

  @Test
  public void testCreateTableInNonExistingNamespaceStrictMode() {
    try (JdbcCatalog jdbcCatalog =
        initCatalog(
            "strict_jdbc_catalog", ImmutableMap.of(JdbcUtil.STRICT_MODE_PROPERTY, "true"))) {
      Namespace namespace = Namespace.of("testDb", "ns1", "ns2");
      TableIdentifier identifier = TableIdentifier.of(namespace, "someTable");
      assertThat(jdbcCatalog.namespaceExists(namespace)).isFalse();
      assertThat(jdbcCatalog.tableExists(identifier)).isFalse();
      assertThatThrownBy(() -> jdbcCatalog.createTable(identifier, SCHEMA, PARTITION_SPEC))
          .isInstanceOf(NoSuchNamespaceException.class)
          .hasMessage(
              "Cannot create table testDb.ns1.ns2.someTable in catalog strict_jdbc_catalog. Namespace testDb.ns1.ns2 does not exist");

      assertThat(jdbcCatalog.tableExists(identifier)).isFalse();

      jdbcCatalog.createNamespace(namespace);
      assertThat(jdbcCatalog.tableExists(identifier)).isFalse();
      jdbcCatalog.createTable(identifier, SCHEMA, PARTITION_SPEC);
      assertThat(jdbcCatalog.loadTable(identifier)).isNotNull();
    }
  }

  @Test
  public void testCreateNamespaceWithMetadata() {
    Namespace testNamespace = Namespace.of("testDb", "ns1", "ns2");

    // Test with metadata
    Map<String, String> testMetadata =
        ImmutableMap.of("key_1", "value_1", "key_2", "value_2", "key_3", "value_3");
    catalog.createNamespace(testNamespace, testMetadata);
    assertThat(catalog.namespaceExists(testNamespace)).isTrue();
  }

  @Test
  public void testNamespaceLocation() {
    Namespace testNamespace = Namespace.of("testDb", "ns1", "ns2");

    // Test with location
    Map<String, String> testMetadata = ImmutableMap.of();
    catalog.createNamespace(testNamespace, testMetadata);

    assertThat(catalog.loadNamespaceMetadata(testNamespace)).containsKey("location");
  }

  @Test
  public void testNamespaceCustomLocation() {
    Namespace testNamespace = Namespace.of("testDb", "ns1", "ns2");
    String namespaceLocation = "file:///tmp/warehouse/ns/path";

    // Test with location
    Map<String, String> testMetadata = ImmutableMap.of("location", namespaceLocation);
    catalog.createNamespace(testNamespace, testMetadata);

    assertThat(catalog.loadNamespaceMetadata(testNamespace))
        .containsEntry("location", namespaceLocation);
  }

  @Test
  public void testSetProperties() {
    Namespace testNamespace = Namespace.of("testDb", "ns1", "ns2");
    Map<String, String> testMetadata =
        ImmutableMap.of("key_1", "value_1", "key_2", "value_2", "key_3", "value_3");
    catalog.createNamespace(testNamespace, testMetadata);

    // Add more properties to set to test insert and update
    Map<String, String> propertiesToSet =
        ImmutableMap.of(
            "key_5",
            "value_5",
            "key_3",
            "new_value_3",
            "key_1",
            "new_value_1",
            "key_4",
            "value_4",
            "key_2",
            "new_value_2");
    assertThat(catalog.namespaceExists(testNamespace)).isTrue();
    assertThat(catalog.setProperties(testNamespace, propertiesToSet)).isTrue();

    Map<String, String> allProperties = catalog.loadNamespaceMetadata(testNamespace);
    assertThat(allProperties).hasSize(6);

    Map<String, String> namespaceProperties = catalog.loadNamespaceMetadata(testNamespace);
    assertThat(propertiesToSet.keySet())
        .as("All new keys should be in the namespace properties")
        .isEqualTo(Sets.intersection(propertiesToSet.keySet(), namespaceProperties.keySet()));

    // values should match
    for (Map.Entry<String, String> keyValue : propertiesToSet.entrySet()) {
      assertThat(namespaceProperties)
          .as("Value for key " + keyValue.getKey() + " should match")
          .containsEntry(keyValue.getKey(), keyValue.getValue());
    }
  }

  @Test
  public void testRemoveProperties() {
    Namespace testNamespace = Namespace.of("testDb", "ns1", "ns2");
    Map<String, String> testMetadata =
        ImmutableMap.of(
            "key_1", "value_1", "key_2", "value_2", "key_3", "value_3", "key_4", "value_4");
    catalog.createNamespace(testNamespace, testMetadata);

    Set<String> propertiesToRemove = ImmutableSet.of("key_2", "key_4");
    catalog.removeProperties(testNamespace, propertiesToRemove);
    Map<String, String> remainderProperties = catalog.loadNamespaceMetadata(testNamespace);

    assertThat(remainderProperties)
        .hasSize(3)
        .containsKey("key_1")
        .containsKey("key_3")
        .containsKey("location");

    // Remove remaining properties to test if it deletes the namespace
    Set<String> allProperties = ImmutableSet.of("key_1", "key_3");
    catalog.removeProperties(testNamespace, allProperties);
    assertThat(catalog.namespaceExists(testNamespace)).isTrue();
  }

  @Test
  public void testConversions() {
    Namespace ns = Namespace.of("db", "db2", "ns2");
    String nsString = JdbcUtil.namespaceToString(ns);
    assertThat(JdbcUtil.stringToNamespace(nsString)).isEqualTo(ns);
  }

  @Test
  public void testCatalogWithCustomMetricsReporter() throws IOException {
    JdbcCatalog catalogWithCustomReporter =
        initCatalog(
            "test_jdbc_catalog_with_custom_reporter",
            ImmutableMap.of(
                CatalogProperties.METRICS_REPORTER_IMPL, CustomMetricsReporter.class.getName()));
    try {
      catalogWithCustomReporter.buildTable(TABLE, SCHEMA).create();
      Table table = catalogWithCustomReporter.loadTable(TABLE);
      table
          .newFastAppend()
          .appendFile(
              DataFiles.builder(PartitionSpec.unpartitioned())
                  .withPath(FileFormat.PARQUET.addExtension(UUID.randomUUID().toString()))
                  .withFileSizeInBytes(10)
                  .withRecordCount(2)
                  .build())
          .commit();
      try (CloseableIterable<FileScanTask> tasks = table.newScan().planFiles()) {
        assertThat(tasks.iterator()).hasNext();
      }
    } finally {
      catalogWithCustomReporter.dropTable(TABLE);
    }
    // counter of custom metrics reporter should have been increased
    // 1x for commit metrics / 1x for scan metrics
    assertThat(CustomMetricsReporter.COUNTER.get()).isEqualTo(2);
  }

  @Test
  public void testCommitExceptionWithoutMessage() {
    TableIdentifier tableIdent = TableIdentifier.of("db", "tbl");
    BaseTable table = (BaseTable) catalog.buildTable(tableIdent, SCHEMA).create();
    TableOperations ops = table.operations();
    TableMetadata metadataV1 = ops.current();

    table.updateSchema().addColumn("n", Types.IntegerType.get()).commit();
    ops.refresh();

    try (MockedStatic<JdbcUtil> mockedStatic = Mockito.mockStatic(JdbcUtil.class)) {
      mockedStatic
          .when(() -> JdbcUtil.loadTable(any(), any(), any(), any()))
          .thenThrow(new SQLException());
      assertThatThrownBy(() -> ops.commit(ops.current(), metadataV1))
          .isInstanceOf(UncheckedSQLException.class)
          .hasMessageStartingWith("Unknown failure");
    }
  }

  @Test
  public void testCommitExceptionWithMessage() {
    TableIdentifier tableIdent = TableIdentifier.of("db", "tbl");
    BaseTable table = (BaseTable) catalog.buildTable(tableIdent, SCHEMA).create();
    TableOperations ops = table.operations();
    TableMetadata metadataV1 = ops.current();

    table.updateSchema().addColumn("n", Types.IntegerType.get()).commit();
    ops.refresh();

    try (MockedStatic<JdbcUtil> mockedStatic = Mockito.mockStatic(JdbcUtil.class)) {
      mockedStatic
          .when(() -> JdbcUtil.loadTable(any(), any(), any(), any()))
          .thenThrow(new SQLException("constraint failed"));
      assertThatThrownBy(() -> ops.commit(ops.current(), metadataV1))
          .isInstanceOf(AlreadyExistsException.class)
          .hasMessageStartingWith("Table already exists: " + tableIdent);
    }
  }

  public static class CustomMetricsReporter implements MetricsReporter {
    static final AtomicInteger COUNTER = new AtomicInteger(0);

    @Override
    public void report(MetricsReport report) {
      COUNTER.incrementAndGet();
    }
  }

  private String createMetadataLocationViaJdbcCatalog(TableIdentifier identifier)
      throws SQLException {
    // temporary connection just to actually create a concrete metadata location
<<<<<<< HEAD
    String jdbcUrl = null;
=======
    String jdbcUrl;
>>>>>>> 8e9d59d2
    try {
      java.nio.file.Path dbFile = Files.createTempFile("temp", "metadata");
      jdbcUrl = "jdbc:sqlite:" + dbFile.toAbsolutePath();
    } catch (IOException e) {
      throw new SQLException("Error while creating temp data", e);
    }

    Map<String, String> properties = Maps.newHashMap();

    properties.put(CatalogProperties.URI, jdbcUrl);

    warehouseLocation = this.tableDir.toAbsolutePath().toString();
    properties.put(CatalogProperties.WAREHOUSE_LOCATION, warehouseLocation);
    properties.put("type", "jdbc");

    JdbcCatalog jdbcCatalog =
        (JdbcCatalog) CatalogUtil.buildIcebergCatalog("TEMP", properties, conf);
    jdbcCatalog.buildTable(identifier, SCHEMA).create();

    SQLiteDataSource dataSource = new SQLiteDataSource();
    dataSource.setUrl(jdbcUrl);

    try (Connection connection = dataSource.getConnection()) {
      ResultSet result =
          connection
              .prepareStatement("SELECT * FROM " + JdbcUtil.CATALOG_TABLE_VIEW_NAME)
              .executeQuery();
      result.next();
      return result.getString(JdbcTableOperations.METADATA_LOCATION_PROP);
    }
  }

  private void initLegacySchema(String jdbcUrl) throws SQLException {
    TableIdentifier table1 = TableIdentifier.of(Namespace.of("namespace1"), "table1");
    TableIdentifier table2 = TableIdentifier.of(Namespace.of("namespace2"), "table2");

    String table1MetadataLocation = createMetadataLocationViaJdbcCatalog(table1);
    String table2MetadataLocation = createMetadataLocationViaJdbcCatalog(table2);

    SQLiteDataSource dataSource = new SQLiteDataSource();
    dataSource.setUrl(jdbcUrl);

    try (Connection connection = dataSource.getConnection()) {
      // create "old style" SQL schema
      connection.prepareStatement(JdbcUtil.V0_CREATE_CATALOG_SQL).executeUpdate();
      connection
          .prepareStatement(
              "INSERT INTO "
                  + JdbcUtil.CATALOG_TABLE_VIEW_NAME
                  + "("
                  + JdbcUtil.CATALOG_NAME
                  + ","
                  + JdbcUtil.TABLE_NAMESPACE
                  + ","
                  + JdbcUtil.TABLE_NAME
                  + ","
                  + JdbcTableOperations.METADATA_LOCATION_PROP
                  + ","
                  + JdbcTableOperations.PREVIOUS_METADATA_LOCATION_PROP
                  + ") VALUES('TEST','namespace1','table1','"
                  + table1MetadataLocation
                  + "',null)")
          .execute();
      connection
          .prepareStatement(
              "INSERT INTO "
                  + JdbcUtil.CATALOG_TABLE_VIEW_NAME
                  + "("
                  + JdbcUtil.CATALOG_NAME
                  + ","
                  + JdbcUtil.TABLE_NAMESPACE
                  + ","
                  + JdbcUtil.TABLE_NAME
                  + ","
                  + JdbcTableOperations.METADATA_LOCATION_PROP
                  + ","
                  + JdbcTableOperations.PREVIOUS_METADATA_LOCATION_PROP
                  + ") VALUES('TEST','namespace2','table2','"
                  + table2MetadataLocation
                  + "',null)")
          .execute();
    }
  }

  private boolean catalogTablesExist(String jdbcUrl) throws SQLException {
    SQLiteDataSource dataSource = new SQLiteDataSource();
    dataSource.setUrl(jdbcUrl);

    boolean catalogTableExists = false;
    boolean namespacePropertiesTableExists = false;

    try (Connection connection = dataSource.getConnection()) {
      DatabaseMetaData metadata = connection.getMetaData();
      if (tableExists(metadata, JdbcUtil.CATALOG_TABLE_VIEW_NAME)) {
        catalogTableExists = true;
      }
      if (tableExists(metadata, JdbcUtil.NAMESPACE_PROPERTIES_TABLE_NAME)) {
        namespacePropertiesTableExists = true;
      }
    }

    return catalogTableExists && namespacePropertiesTableExists;
  }

  private boolean tableExists(DatabaseMetaData metadata, String tableName) throws SQLException {
    ResultSet resultSet = metadata.getTables(null, null, tableName, new String[] {"TABLE"});

    while (resultSet.next()) {
      if (tableName.equals(resultSet.getString("TABLE_NAME"))) {
        return true;
      }
    }

    return false;
  }
}<|MERGE_RESOLUTION|>--- conflicted
+++ resolved
@@ -31,10 +31,7 @@
 import java.nio.file.Files;
 import java.nio.file.Paths;
 import java.sql.Connection;
-<<<<<<< HEAD
-=======
 import java.sql.DatabaseMetaData;
->>>>>>> 8e9d59d2
 import java.sql.ResultSet;
 import java.sql.SQLException;
 import java.sql.SQLNonTransientConnectionException;
@@ -1144,11 +1141,7 @@
   private String createMetadataLocationViaJdbcCatalog(TableIdentifier identifier)
       throws SQLException {
     // temporary connection just to actually create a concrete metadata location
-<<<<<<< HEAD
     String jdbcUrl = null;
-=======
-    String jdbcUrl;
->>>>>>> 8e9d59d2
     try {
       java.nio.file.Path dbFile = Files.createTempFile("temp", "metadata");
       jdbcUrl = "jdbc:sqlite:" + dbFile.toAbsolutePath();
