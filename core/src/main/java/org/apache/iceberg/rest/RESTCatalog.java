--- conflicted
+++ resolved
@@ -48,16 +48,12 @@
 import org.apache.iceberg.view.ViewBuilder;
 
 public class RESTCatalog
-<<<<<<< HEAD
-    implements Catalog, ViewCatalog, SupportsNamespaces, Configurable<Object>, Closeable {
-=======
     implements Catalog,
         ViewCatalog,
         SupportsNamespaces,
         Configurable<Object>,
         Closeable,
         SupportsCatalogTransactions {
->>>>>>> 1ec00766
   private final RESTSessionCatalog sessionCatalog;
   private final Catalog delegate;
   private final SupportsNamespaces nsDelegate;
@@ -287,13 +283,10 @@
   }
 
   @Override
-<<<<<<< HEAD
-=======
-<<<<<<< HEAD
   public CatalogTransaction createTransaction(CatalogTransaction.IsolationLevel isolationLevel) {
     return new BaseCatalogTransaction(this, isolationLevel);
-=======
->>>>>>> 1ec00766
+  }
+
   public List<TableIdentifier> listViews(Namespace namespace) {
     return viewSessionCatalog.listViews(namespace);
   }
@@ -326,9 +319,5 @@
   @Override
   public void invalidateView(TableIdentifier identifier) {
     viewSessionCatalog.invalidateView(identifier);
-<<<<<<< HEAD
-=======
->>>>>>> f19643a93 (Core: Add View support for REST catalog (#7913))
->>>>>>> 1ec00766
   }
 }